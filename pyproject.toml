[tool.poetry]
name = "bd_to_avp"
<<<<<<< HEAD
version = "0.2.9"
=======
version = "0.2.10"
>>>>>>> f6c5f97b
description = "Script to convert 3D Blu-ray Discs to Apple Vision compatible files"
authors = ["Chris Busillo <info@shinycomputers.com>"]
readme = "README.md"

[tool.poetry.dependencies]
python =  ">=3.12,<3.13"
pgsrip = "^0.1.9"
setuptools = "^70.0.0"
ffmpeg-python = "^0.2.0"
tesseract = "^0.1.3"
pyqt6 = "^6.7.0"
toga = "^0.4.4"
requests = "^2.32.3"

[tool.poetry.group.dev.dependencies]
black = "^24.2.0"
ruff = "^0.4.7"
ruff-lsp = "^0.0.53"
mypy = "^1.9.0"
briefcase = "^0.3.18"
types-requests = "^2.32.0.20240602"

[build-system]
requires = ["poetry-core"]
build-backend = "poetry.core.masonry.api"

[tool.briefcase]
project_name = "Blu-ray to AVP"
bundle = "com.shinycomputers.bd-to-avp"
<<<<<<< HEAD
version = "0.2.9"
=======
version = "0.2.10"
>>>>>>> f6c5f97b
architectures = ["arm64"]
icon = "bd_to_avp/resources/app_icon"
author = "Chris Busillo"
author_email = "info@shinycomputers.com"
organization = "Shiny Computers"
url = "https://github.com/cbusillo/BD_to_AVP"


[tool.briefcase.app.bd_to_avp]
formal_name = "Blu-ray to AVP"
description = "Convert 3D Blu-ray Discs (and mts) to MV-HEVC Apple Vision compatible files"
sources = ["bd_to_avp"]
requires = [
    "PyQt6",
    "ffmpeg-python",
    "pgsrip",
    "tesseract",
    "setuptools",
    "requests",
]


[tool.poetry.scripts]
bd-to-avp = "bd_to_avp.__main__:main"<|MERGE_RESOLUTION|>--- conflicted
+++ resolved
@@ -1,10 +1,6 @@
 [tool.poetry]
 name = "bd_to_avp"
-<<<<<<< HEAD
-version = "0.2.9"
-=======
 version = "0.2.10"
->>>>>>> f6c5f97b
 description = "Script to convert 3D Blu-ray Discs to Apple Vision compatible files"
 authors = ["Chris Busillo <info@shinycomputers.com>"]
 readme = "README.md"
@@ -34,11 +30,7 @@
 [tool.briefcase]
 project_name = "Blu-ray to AVP"
 bundle = "com.shinycomputers.bd-to-avp"
-<<<<<<< HEAD
-version = "0.2.9"
-=======
 version = "0.2.10"
->>>>>>> f6c5f97b
 architectures = ["arm64"]
 icon = "bd_to_avp/resources/app_icon"
 author = "Chris Busillo"
